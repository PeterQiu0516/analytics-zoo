#
# Copyright 2018 Analytics Zoo Authors.
#
# Licensed under the Apache License, Version 2.0 (the "License");
# you may not use this file except in compliance with the License.
# You may obtain a copy of the License at
#
#     http://www.apache.org/licenses/LICENSE-2.0
#
# Unless required by applicable law or agreed to in writing, software
# distributed under the License is distributed on an "AS IS" BASIS,
# WITHOUT WARRANTIES OR CONDITIONS OF ANY KIND, either express or implied.
# See the License for the specific language governing permissions and
# limitations under the License.
#

import argparse
import os
from sklearn.model_selection import train_test_split
from zoo import init_spark_on_local, init_spark_on_yarn
from zoo.ray import RayContext
from zoo.orca.automl.xgboost import AutoXGBoost
from zoo.zouwu.config.recipe import *

class XgbSigOptRecipe(Recipe):
    def __init__(
            self,
            num_rand_samples=10,
    ):
        """
        """
        super(self.__class__, self).__init__()

        self.num_samples = num_rand_samples

    def search_space(self, all_available_features):
        return dict()


if __name__ == '__main__':
    parser = argparse.ArgumentParser(
        description='AutoXGBRegressor example')
    parser.add_argument('-p', '--path', type=str,
                        help='Training data path')
    parser.add_argument('--hadoop_conf', type=str,
                        help='The path to the hadoop configuration folder. Required if you '
                             'wish to run on yarn clusters. Otherwise, run in local mode.')
    parser.add_argument('--conda_name', type=str,
                        help='The name of conda environment. Required if you '
                             'wish to run on yarn clusters.')
    parser.add_argument('--executor_cores', type=int, default=4,
                        help='The number of executor cores you want to use.')
    parser.add_argument('-n', '--num_workers', type=int, default=2,
                        help='The number of workers to be launched.')
    parser.add_argument('-m', '--mode', type=str, default='gridrandom',
                        choices=['gridrandom', 'skopt', 'sigopt'],
                        help='''Search algorithms''',
                        )

    opt = parser.parse_args()
    if opt.hadoop_conf:
        assert opt.conda_name is not None, "conda_name must be specified for yarn mode"
        sc = init_spark_on_yarn(
            hadoop_conf=opt.hadoop_conf,
            conda_name=opt.conda_name,
            num_executors=opt.num_workers,
            executor_cores=opt.executor_cores)
    else:
        sc = init_spark_on_local(cores="*")
    ray_ctx = RayContext(sc=sc)
    ray_ctx.init()

    import pandas as pd
    df = pd.read_csv(opt.path, encoding='latin-1')
    feature_cols = ["FIPS", "Lower 95% Confidence Interval", "Upper 95% Confidence Interval",
                    "Average Annual Count", "Recent 5-Year Trend"]
    target_col = "Age-Adjusted Incidence Rate"
    train_df, val_df = train_test_split(df, test_size=0.2, random_state=2)

    config = {'random_state': 2,
              'min_child_weight': 3,
              'n_jobs': 2}
<<<<<<< HEAD

    recipe = None

    num_rand_samples = 10
    n_estimators_range = (800, 1000)
    max_depth_range = (10, 15)
    lr = (1e-4, 1e-1)
    min_child_weight = [1, 2, 3]

    if opt.mode == 'gridrandom':
        recipe = XgbRegressorGridRandomRecipe(num_rand_samples=num_rand_samples,
                                              n_estimators=list(n_estimators_range),
                                              max_depth=list(max_depth_range),
                                              lr=lr,
                                              min_child_weight=min_child_weight
                                              )
    
        estimator = AutoXGBoost().regressor(feature_cols=feature_cols,
                                            target_col=target_col,
                                            config=config
                                            )
    elif opt.mode == 'skopt':
        recipe = XgbRegressorSkOptRecipe(num_rand_samples=num_rand_samples,
                                         n_estimators_range=n_estimators_range,
                                         max_depth_range=max_depth_range,
                                         lr=lr,
                                         min_child_weight=min_child_weight
                                         )
        estimator = AutoXGBoost().regressor(feature_cols=feature_cols,
                                            target_col=target_col,
                                            config=config,
                                            search_alg="skopt",
                                            search_alg_params=None,
                                            scheduler="AsyncHyperBand",
                                            scheduler_params=dict(
                                                max_t=50,
                                                grace_period=1,
                                                reduction_factor=3,
                                                brackets=3,
                                            ),
                                            )
    elif opt.mode == 'sigopt':
        if "SIGOPT_KEY" not in os.environ:
            raise RunTimeError('''Environment Variable 'SIGOPT_KEY' not set''')
        space = [
        {
            "name": "n_estimators",
            "type": "int",
            "bounds": {
                "min": n_estimators_range[0],
                "max": n_estimators_range[1]
            },
        },
        {
            "name": "max_depth",
            "type": "int",
            "bounds": {
                "min": max_depth_range[0],
                "max": max_depth_range[1]
            },
        },
        {
            "name": "lr",
            "type": "double",
            "bounds": {
                "min": lr[0],
                "max": lr[1]
            },
        },
        {
            "name": "min_child_weight",
            "type": "int",
            "bounds": {
                "min": min_child_weight[0],
                "max": min_child_weight[-1]
            },
        },

        ]
        
        # could customize by yourselves, make sure project_id exists
        experiment_name = "AutoXGBoost SigOpt Experiment"
        project_id = "autoxgboost_sigopt"
        search_alg_params = dict(space=space, name=experiment_name, max_concurrent=1,
                             project=project_id)
        recipe = XgbSigOptRecipe(num_rand_samples=num_rand_samples)

        estimator = AutoXGBoost().regressor(feature_cols=feature_cols,
                                            target_col=target_col,
                                            config=config,
                                            search_alg="sigopt",
                                            search_alg_params=search_alg_params,
                                            scheduler="AsyncHyperBand",
                                            scheduler_params=dict(
                                                max_t=50,
                                                grace_period=1,
                                                reduction_factor=3,
                                                brackets=3,
                                            ),
                                            )

    pipeline = estimator.fit(train_df,
                             validation_df=val_df,
                             metric="rmse",
                             recipe=recipe
                             )

=======
    num_rand_samples = 10
    n_estimators = [800, 1000]
    max_depth = [10, 15]

    estimator = AutoXGBoost().regressor(feature_cols=feature_cols,
                                        target_col=target_col, config=config)
    pipeline = estimator.fit(train_df,
                             validation_df=val_df,
                             metric="rmse",
                             recipe=XgbRegressorGridRandomRecipe(num_rand_samples=num_rand_samples,
                                                                 n_estimators=n_estimators,
                                                                 max_depth=max_depth))
>>>>>>> a143bbc1
    print("Training completed.")

    pred_df = pipeline.predict(val_df)

    rmse = pipeline.evaluate(val_df, metrics=["rmse"])
    print("Evaluate: the square root of mean square error is", rmse)

    ray_ctx.stop()
    sc.stop()<|MERGE_RESOLUTION|>--- conflicted
+++ resolved
@@ -21,6 +21,7 @@
 from zoo.ray import RayContext
 from zoo.orca.automl.xgboost import AutoXGBoost
 from zoo.zouwu.config.recipe import *
+
 
 class XgbSigOptRecipe(Recipe):
     def __init__(
@@ -80,7 +81,6 @@
     config = {'random_state': 2,
               'min_child_weight': 3,
               'n_jobs': 2}
-<<<<<<< HEAD
 
     recipe = None
 
@@ -97,7 +97,7 @@
                                               lr=lr,
                                               min_child_weight=min_child_weight
                                               )
-    
+
         estimator = AutoXGBoost().regressor(feature_cols=feature_cols,
                                             target_col=target_col,
                                             config=config
@@ -126,46 +126,46 @@
         if "SIGOPT_KEY" not in os.environ:
             raise RunTimeError('''Environment Variable 'SIGOPT_KEY' not set''')
         space = [
-        {
-            "name": "n_estimators",
-            "type": "int",
-            "bounds": {
-                "min": n_estimators_range[0],
-                "max": n_estimators_range[1]
-            },
-        },
-        {
-            "name": "max_depth",
-            "type": "int",
-            "bounds": {
-                "min": max_depth_range[0],
-                "max": max_depth_range[1]
-            },
-        },
-        {
-            "name": "lr",
-            "type": "double",
-            "bounds": {
-                "min": lr[0],
-                "max": lr[1]
-            },
-        },
-        {
-            "name": "min_child_weight",
-            "type": "int",
-            "bounds": {
-                "min": min_child_weight[0],
-                "max": min_child_weight[-1]
-            },
-        },
+                  {
+                      "name": "n_estimators",
+                      "type": "int",
+                      "bounds": {
+                          "min": n_estimators_range[0],
+                          "max": n_estimators_range[1]
+                      },
+                  },
+                  {
+                      "name": "max_depth",
+                      "type": "int",
+                      "bounds": {
+                          "min": max_depth_range[0],
+                          "max": max_depth_range[1]
+                      },
+                  },
+                  {
+                      "name": "lr",
+                      "type": "double",
+                      "bounds": {
+                          "min": lr[0],
+                          "max": lr[1]
+                      },
+                  },
+                  {
+                      "name": "min_child_weight",
+                      "type": "int",
+                      "bounds": {
+                          "min": min_child_weight[0],
+                          "max": min_child_weight[-1]
+                      },
+                  },
 
-        ]
-        
+                 ]
+ 
         # could customize by yourselves, make sure project_id exists
         experiment_name = "AutoXGBoost SigOpt Experiment"
         project_id = "autoxgboost_sigopt"
         search_alg_params = dict(space=space, name=experiment_name, max_concurrent=1,
-                             project=project_id)
+                                 project=project_id)
         recipe = XgbSigOptRecipe(num_rand_samples=num_rand_samples)
 
         estimator = AutoXGBoost().regressor(feature_cols=feature_cols,
@@ -188,20 +188,6 @@
                              recipe=recipe
                              )
 
-=======
-    num_rand_samples = 10
-    n_estimators = [800, 1000]
-    max_depth = [10, 15]
-
-    estimator = AutoXGBoost().regressor(feature_cols=feature_cols,
-                                        target_col=target_col, config=config)
-    pipeline = estimator.fit(train_df,
-                             validation_df=val_df,
-                             metric="rmse",
-                             recipe=XgbRegressorGridRandomRecipe(num_rand_samples=num_rand_samples,
-                                                                 n_estimators=n_estimators,
-                                                                 max_depth=max_depth))
->>>>>>> a143bbc1
     print("Training completed.")
 
     pred_df = pipeline.predict(val_df)
